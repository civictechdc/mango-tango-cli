name: New Release

on:
  push:
    tags:
      - "v*.*.*"
  workflow_dispatch:

jobs:
  call-build_exe:
    uses: ./.github/workflows/build_exe.yml
<<<<<<< HEAD
=======
    secrets: inherit
    with:
      is_release: true
>>>>>>> 0026266b
  release:
    needs: call-build_exe
    runs-on: ubuntu-latest
    steps:
      - name: Download artifacts
        uses: actions/download-artifact@v4
        with:
          path: artifacts

      - name: Create Release
        uses: softprops/action-gh-release@v2
        if: github.ref_type == 'tag'
        with:
          files: |
            artifacts/**/*
        env:
          GITHUB_TOKEN: ${{ secrets.GITHUB_TOKEN }}<|MERGE_RESOLUTION|>--- conflicted
+++ resolved
@@ -9,12 +9,9 @@
 jobs:
   call-build_exe:
     uses: ./.github/workflows/build_exe.yml
-<<<<<<< HEAD
-=======
     secrets: inherit
     with:
       is_release: true
->>>>>>> 0026266b
   release:
     needs: call-build_exe
     runs-on: ubuntu-latest
