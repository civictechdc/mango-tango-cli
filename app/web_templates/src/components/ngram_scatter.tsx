import { useMemo, useState, useEffect, useRef } from 'react';
import { useTheme } from '@/components/theme-provider.tsx';
import { fetchPresenter } from '@/lib/data/presenters.ts';
import { CompactSelection } from '@glideapps/glide-data-grid';
import ScatterPlot from '@/components/charts/scatter.tsx';
import SearchBar from '@/components/search.tsx';
import DataTable from '@/components/data_table.tsx';
import { DownloadDatasetButton } from '@/components/download';
import { Tabs, TabsContent, TabsList, TabsTrigger } from '@/components/ui/tabs.tsx';
import { TooltipProvider, Tooltip, TooltipContent, TooltipTrigger } from '@/components/ui/tooltip.tsx';
import { Info } from 'lucide-react';
import type { ReactElement, FC } from 'react';
import type { PickingInfo } from '@deck.gl/core';
import type { GridColumn, GridSelection, DataEditorRef } from '@glideapps/glide-data-grid';
import type { DataPoint } from '@/lib/types/datapoint';
import type { Presenter, PresenterAxisData, PresenterQueryParams } from '@/lib/types/presenters';
import type { ColumnsAlignmentProperties } from '@/components/data_table';
import type { ChartContainerProps } from '@/components/charts/props.ts';

export type NgramScatterPlotDataPointStats = DataPoint & {
    ngram: string;
    ranking: number;
};

export type NgramScatterPlotDataPointFull = NgramScatterPlotDataPointStats & {
    user: string;
    userReps: number;
    upn: number;
    message: string;
    timestamp: string;
};

export type NgramPresenterStats = Presenter & {
    ngrams: Array<string>;
};

export type NgramPresenterFull = NgramPresenterStats & {
    users: Array<string>;
    user_reps: Array<number>;
    upns: Array<number>;
    messages: Array<string>;
    timestamps: Array<string>;
};

export type NgramScatterPlotDataPoint = NgramScatterPlotDataPointStats | NgramScatterPlotDataPointFull;
export type NgramScatterPlotYAxisType = 'total_repetition' | 'amplification_factor';

export default function NgramScatterPlot({ presenter }: ChartContainerProps<NgramPresenterStats>): ReactElement<FC> {
    const dataTableRef = useRef<DataEditorRef | null>(null);
    const dataTableRef2 = useRef<DataEditorRef | null>(null);
    const [searchValue, setSearchValue] = useState<string>('');
    const [selectedNgram, setSelectedNgram] = useState<string>('');
    const [rowGridSelection, setRowGridSelection] = useState<CompactSelection>(CompactSelection.empty());
    const [selectedPresenter, setSelectedPresenter] = useState<NgramPresenterFull | null>(null);
    const [currentTab, setCurrentTab] = useState<NgramScatterPlotYAxisType>('total_repetition');
    const { theme } = useTheme();
    const filterQueryParams = useMemo<PresenterQueryParams | undefined>(() => {
        return selectedNgram.length > 0 ? {
            output: 'ngram_full',
            filter_field: 'ngram',
            filter_value: selectedNgram
        } : undefined;
    }, [selectedNgram]);
    const isDark = useMemo<boolean>(() =>
            (theme === 'system' &&  window.matchMedia("(prefers-color-scheme: dark)").matches) || theme === 'dark'
    , [theme]);
<<<<<<< HEAD
    const dataTableColumns = useMemo<Array<GridColumn>>(() => {
        if(selectedNgram) return [
            { id: 'ngram', title: 'Ngram', width: 200 },
            { id: 'user', title: 'User', width: 150 },
            { id: 'userReps', title: 'User Reps', width: 75 },
            { id: 'upn', title: 'UPN', width: 75 },
            { id: 'message', title: 'Post Content', width: 500 },
            { id: 'timestamp', title: 'Timestamp', width: 225 },
        ];
=======
    const dataTableColumns = useMemo<Array<GridColumn>>(() => ([
        { id: 'ranking', title: 'Ranking', width: 100 },
        { id: 'ngram', title: 'Ngram', width: 400 },
        { id: 'x', title: 'User Repetition', width: 150 },
        {
            id: 'y',
            width: 150,
            title: currentTab === 'total_repetition' ? 'Total Repetition' : 'Amplification Factor'
        },
    ]), [currentTab]);
    const data = useMemo<Array<NgramScatterPlotDataPoint>>(() => {
        if (presenter == null) return [];
>>>>>>> 85ad9876

        return [
            { id: 'ngram', title: 'Ngram', width: 400 },
            { id: 'x', title: 'User Repetition', width: 150 },
            {
                id: 'y',
                width: 150,
                title: currentTab === 'total_repetition' ? 'Total Repetition' : 'Amplification Factor'
            },
        ];
    }, [currentTab, selectedNgram]);
    const data = useMemo<Array<NgramScatterPlotDataPoint>>(() => {
        const currentPresenter: NgramPresenterStats | NgramPresenterFull = selectedPresenter ?? presenter;
        const dataSourceLength: number = (currentPresenter.ngrams as Array<string>).length;
        const rawNgrams = currentPresenter.ngrams as Array<string>;
        const rawX = currentPresenter.x as Array<number>;
        const rawY = currentPresenter.y as PresenterAxisData;
        let dataSource = new Array<NgramScatterPlotDataPoint>();
        let dataSourceIndex: number = 0;


        for(let index: number = 0; index < dataSourceLength; index++) {



            if(searchValue.length > 0) {
<<<<<<< HEAD
                if(!(rawNgrams[index].includes(searchValue))) continue;
                if(!selectedPresenter) dataSource[dataSourceIndex] = {
                    ngram: rawNgrams[index],
                    x: rawX[index],
                    y: (rawY[currentTab] as Array<number>)[index]
=======
                if(!((presenter.ngrams as Array<string>)[index].includes(searchValue))) continue;


                dataSource[dataSourceIndex] = {
                    ngram: (presenter.ngrams as Array<string>)[index],
                    x: (presenter.x as Array<number>)[index],
                    y: ((presenter.y as PresenterAxisData)[currentTab] as Array<number>)[index],
                    ranking: dataSourceIndex + 1
>>>>>>> 85ad9876
                };
                if(selectedPresenter) {
                    const rawCurrentPresenter = currentPresenter as NgramPresenterFull;
                    dataSource[dataSourceIndex] = {
                        ngram: rawNgrams[index],
                        x: rawX[index],
                        y: (rawY[currentTab] as Array<number>)[index],
                        user: rawCurrentPresenter.users[index],
                        userReps: rawCurrentPresenter.user_reps[index],
                        upn: rawCurrentPresenter.upns[index],
                        message: rawCurrentPresenter.messages[index],
                        timestamp: rawCurrentPresenter.timestamps[index]
                    };
                }

                dataSourceIndex++;
                continue;
            }

<<<<<<< HEAD
            if(!selectedPresenter) dataSource[index] = {
                ngram: rawNgrams[index],
                x: rawX[index],
                y: (rawY[currentTab] as Array<number>)[index]
            };
            if(selectedPresenter) {
                const rawCurrentPresenter = currentPresenter as NgramPresenterFull;
                dataSource[index] = {
                    ngram: rawNgrams[index],
                    x: rawX[index],
                    y: (rawY[currentTab] as Array<number>)[index],
                    user: rawCurrentPresenter.users[index],
                    userReps: rawCurrentPresenter.user_reps[index],
                    upn: rawCurrentPresenter.upns[index],
                    message: rawCurrentPresenter.messages[index],
                    timestamp: rawCurrentPresenter.timestamps[index]
                };
            }
=======
            dataSource[index] = {
                ngram: (presenter.ngrams as Array<string>)[index],
                x: (presenter.x as Array<number>)[index],
                y: ((presenter.y as PresenterAxisData)[currentTab] as Array<number>)[index],
                ranking: index + 1
            };
>>>>>>> 85ad9876

        }

        return dataSource;
<<<<<<< HEAD
    }, [selectedPresenter, searchValue, currentTab]);
    const onNgramSelect = (item: NgramScatterPlotDataPointStats | null, selectionChange?: GridSelection): void => {
        setSelectedNgram(item ? item.ngram : '');
        if(selectionChange) setRowGridSelection(selectionChange.rows);
    };
    const onDeckClick = (item: PickingInfo<NgramScatterPlotDataPointStats>): void => setSelectedNgram(item.object ? item.object.ngram : '');
    const handleSearchSubmit = (value: string) => setSearchValue(value);
    const handleSearchClear = () => setSearchValue('');
    const handleTabChange = (value: string) => setCurrentTab(value as NgramScatterPlotYAxisType);
    const totalRepetitionTooltipFormatter = (params: NgramScatterPlotDataPoint): string => `
        <div class="grid gap-1.5">
            <div class="[&>svg]:text-zinc-500 flex w-full flex-wrap items-stretch gap-2 [&>svg]:h-2.5 [&>svg]:w-2.5 dark:[&>svg]:text-zinc-400">
                <span class="font-bold">${params.ngram}</span>
            </div>
            <div class="[&>svg]:text-zinc-500 flex w-full flex-wrap items-stretch gap-2 [&>svg]:h-2.5 [&>svg]:w-2.5 dark:[&>svg]:text-zinc-400">
                <span class="font-bold">Total Repetition:</span>
                <span>${params.x}</span>
            </div>
            <div class="[&>svg]:text-zinc-500 flex w-full flex-wrap items-stretch gap-2 [&>svg]:h-2.5 [&>svg]:w-2.5 dark:[&>svg]:text-zinc-400">
                <span class="font-bold">User Repetition:</span>
                <span>${params.y}</span>
            </div>
        </div>
    `;
    const amplificationFactorTooltipFormatter = (params: NgramScatterPlotDataPoint): string => `
        <div class="grid gap-1.5">
            <div class="[&>svg]:text-zinc-500 flex w-full flex-wrap items-stretch gap-2 [&>svg]:h-2.5 [&>svg]:w-2.5 dark:[&>svg]:text-zinc-400">
                <span class="font-bold">${params.ngram}</span>
            </div>
            <div class="[&>svg]:text-zinc-500 flex w-full flex-wrap items-stretch gap-2 [&>svg]:h-2.5 [&>svg]:w-2.5 dark:[&>svg]:text-zinc-400">
                <span class="font-bold">Total Repetition:</span>
                <span>${params.x}</span>
            </div>
            <div class="[&>svg]:text-zinc-500 flex w-full flex-wrap items-stretch gap-2 [&>svg]:h-2.5 [&>svg]:w-2.5 dark:[&>svg]:text-zinc-400">          
                <span class="font-bold">Amplification Factor:</span>
                <span>${params.y}</span>
=======
    }, [presenter, searchValue, currentTab]);

    const handleSearchSubmit = (value: string) => setSearchValue(value);
    const handleSearchClear = () => setSearchValue('');
    const handleTabChange = (value: string) => setCurrentTab(value as NgramScatterPlotYAxisType);

    const totalRepetitionTooltipFormatter = (params: NgramScatterPlotDataPoint): string => {
        return `
            <div class="grid gap-1.5">
                <div class="[&>svg]:text-zinc-500 flex w-full flex-wrap items-stretch gap-2 [&>svg]:h-2.5 [&>svg]:w-2.5 dark:[&>svg]:text-zinc-400">
                    <span class="font-bold">${params.ngram}</span>
                </div>
                <div class="[&>svg]:text-zinc-500 flex w-full flex-wrap items-stretch gap-2 [&>svg]:h-2.5 [&>svg]:w-2.5 dark:[&>svg]:text-zinc-400">
                                 <span class="font-bold">Ranking:</span>
                                 <span>${params.ranking}</span>
                </div>
                <div class="[&>svg]:text-zinc-500 flex w-full flex-wrap items-stretch gap-2 [&>svg]:h-2.5 [&>svg]:w-2.5 dark:[&>svg]:text-zinc-400">
                    <span class="font-bold">Total Repetition:</span>
                    <span>${params.x}</span>
                </div>
                <div class="[&>svg]:text-zinc-500 flex w-full flex-wrap items-stretch gap-2 [&>svg]:h-2.5 [&>svg]:w-2.5 dark:[&>svg]:text-zinc-400">
                    <span class="font-bold">User Repetition:</span>
                    <span>${params.y}</span>
                </div>
            </div>
        `;
    };
    const amplificationFactorTooltipFormatter = (params: NgramScatterPlotDataPoint): string => {
        return `
            <div class="grid gap-1.5">
                <div class="[&>svg]:text-zinc-500 flex w-full flex-wrap items-stretch gap-2 [&>svg]:h-2.5 [&>svg]:w-2.5 dark:[&>svg]:text-zinc-400">
                    <span class="font-bold">${params.ngram}</span>
                </div>
                <div class="[&>svg]:text-zinc-500 flex w-full flex-wrap items-stretch gap-2 [&>svg]:h-2.5 [&>svg]:w-2.5 dark:[&>svg]:text-zinc-400">
                                 <span class="font-bold">Ranking:</span>
                                 <span>${params.ranking}</span>
                </div>
                <div class="[&>svg]:text-zinc-500 flex w-full flex-wrap items-stretch gap-2 [&>svg]:h-2.5 [&>svg]:w-2.5 dark:[&>svg]:text-zinc-400">
                    <span class="font-bold">Total Repetition:</span>
                    <span>${params.x}</span>
                </div>
                <div class="[&>svg]:text-zinc-500 flex w-full flex-wrap items-stretch gap-2 [&>svg]:h-2.5 [&>svg]:w-2.5 dark:[&>svg]:text-zinc-400">
                    
                    <span class="font-bold">Amplification Factor:</span>
                    <span>${params.y}</span>
                </div>
>>>>>>> 85ad9876
            </div>
        </div>
    `;
    const columnAlignment: ColumnsAlignmentProperties = {
        x: 'center',
        y: 'center',
    };

    useEffect(() => {
        if(selectedNgram.length === 0 && !selectedPresenter) return;
        if(selectedNgram.length === 0 && selectedPresenter) {
            setSelectedPresenter(null);
            return;
        }

        const controller = new AbortController();

        (async (): Promise<void> => {
            const fullPresenter = await fetchPresenter<NgramPresenterFull>(presenter.id, controller.signal, filterQueryParams);

            if(!fullPresenter) return;

            let ngramIndex: number = 0;
            const ngramLength: number = fullPresenter.ngrams.length;

            for(let index: number = 0; index < ngramLength; index++) {
                if(selectedNgram === fullPresenter.ngrams[index]) {
                    ngramIndex = index;
                    break;
                }
            }

            setSelectedPresenter(fullPresenter);
            setRowGridSelection((state: CompactSelection): CompactSelection => {
                const firstRowSelection: number | undefined = state.first();

                if(firstRowSelection) return state.remove(firstRowSelection).add(ngramIndex);

                return state.add(ngramIndex);
            });
            if(dataTableRef.current && currentTab === 'total_repetition') dataTableRef.current.scrollTo(
                0,
                ngramIndex,
                'vertical',
                0,
                0,
                {vAlign: 'center'}
            );
            if(dataTableRef2.current && currentTab === 'amplification_factor') dataTableRef2.current.scrollTo(
                0,
                ngramIndex,
                'vertical',
                0,
                0,
                {vAlign: 'center'}
            );
        })();

        return () => controller.abort();
    }, [selectedNgram]);

    return (
        <TooltipProvider>
            <Tabs value={currentTab} onValueChange={handleTabChange} className="items-center">
                <TabsList>
                    <TabsTrigger value="total_repetition">Total Repetition</TabsTrigger>
                    <TabsTrigger value="amplification_factor">Amplification Factor</TabsTrigger>
                </TabsList>
                <TabsContent value="total_repetition">
                    <div className="grid grid-flow-col row-span-1 justify-end">
                        <Tooltip delayDuration={300}>
                            <TooltipTrigger>
                                <Info className="size-6" />
                            </TooltipTrigger>
                            <TooltipContent>
                                {presenter.explanation['total_repetition']}
                            </TooltipContent>
                        </Tooltip>
                    </div>
                    <div className="grid grid-flow-col row-span-1 my-4">
                        <SearchBar
                            searchList={presenter.ngrams as Array<string>}
                            onSubmit={handleSearchSubmit}
                            onClear={handleSearchClear}
                            placeholder="Search Ngram Here..." />
                    </div>
                    <ScatterPlot
                        data={data}
                        darkMode={isDark}
                        onClick={onDeckClick}
                        tooltip={totalRepetitionTooltipFormatter} />
                    <div className="grid grid-flow-col justify-end row-span-1 my-4">
                        <div className="grid grid-flow-row">
                            <DownloadDatasetButton presenterID={presenter.id} queryParams={filterQueryParams} />
                        </div>
                    </div>
                    <div className="grid grid-flow-col row-span-1 mb-4">
                        <DataTable
                            ref={dataTableRef}
                            darkMode={isDark}
                            columns={dataTableColumns}
                            columnContentAlignment={columnAlignment}
                            rowSelection={rowGridSelection}
                            onSelect={onNgramSelect}
                            data={data} />
                    </div>
                </TabsContent>
                <TabsContent value="amplification_factor">
                    <div className="grid grid-flow-col row-span-1 justify-end">
                        <Tooltip delayDuration={300}>
                            <TooltipTrigger><Info /></TooltipTrigger>
                            <TooltipContent>
                                {presenter.explanation['amplification_factor']}
                            </TooltipContent>
                        </Tooltip>
                    </div>
                    <div className="grid grid-flow-col row-span-1 my-4">
                        <SearchBar
                            searchList={presenter.ngrams as Array<string>}
                            onSubmit={handleSearchSubmit}
                            onClear={handleSearchClear}
                            placeholder="Search Ngram Here..." />
                    </div>
                    <ScatterPlot
                        data={data}
                        darkMode={isDark}
                        onClick={onDeckClick}
                        tooltip={amplificationFactorTooltipFormatter} />
                    <div className="grid grid-flow-col row-span-1 my-4">
                        <DataTable
                            ref={dataTableRef2}
                            darkMode={isDark}
                            columns={dataTableColumns}
                            columnContentAlignment={columnAlignment}
                            rowSelection={rowGridSelection}
                            onSelect={onNgramSelect}
                            data={data} />
                    </div>
                </TabsContent>
            </Tabs>
        </TooltipProvider>
    );
}<|MERGE_RESOLUTION|>--- conflicted
+++ resolved
@@ -64,7 +64,6 @@
     const isDark = useMemo<boolean>(() =>
             (theme === 'system' &&  window.matchMedia("(prefers-color-scheme: dark)").matches) || theme === 'dark'
     , [theme]);
-<<<<<<< HEAD
     const dataTableColumns = useMemo<Array<GridColumn>>(() => {
         if(selectedNgram) return [
             { id: 'ngram', title: 'Ngram', width: 200 },
@@ -74,22 +73,9 @@
             { id: 'message', title: 'Post Content', width: 500 },
             { id: 'timestamp', title: 'Timestamp', width: 225 },
         ];
-=======
-    const dataTableColumns = useMemo<Array<GridColumn>>(() => ([
-        { id: 'ranking', title: 'Ranking', width: 100 },
-        { id: 'ngram', title: 'Ngram', width: 400 },
-        { id: 'x', title: 'User Repetition', width: 150 },
-        {
-            id: 'y',
-            width: 150,
-            title: currentTab === 'total_repetition' ? 'Total Repetition' : 'Amplification Factor'
-        },
-    ]), [currentTab]);
-    const data = useMemo<Array<NgramScatterPlotDataPoint>>(() => {
-        if (presenter == null) return [];
->>>>>>> 85ad9876
 
         return [
+            { id: 'ranking', title: 'Ranking', width: 100 },
             { id: 'ngram', title: 'Ngram', width: 400 },
             { id: 'x', title: 'User Repetition', width: 150 },
             {
@@ -108,28 +94,14 @@
         let dataSource = new Array<NgramScatterPlotDataPoint>();
         let dataSourceIndex: number = 0;
 
-
         for(let index: number = 0; index < dataSourceLength; index++) {
-
-
-
             if(searchValue.length > 0) {
-<<<<<<< HEAD
                 if(!(rawNgrams[index].includes(searchValue))) continue;
                 if(!selectedPresenter) dataSource[dataSourceIndex] = {
                     ngram: rawNgrams[index],
                     x: rawX[index],
-                    y: (rawY[currentTab] as Array<number>)[index]
-=======
-                if(!((presenter.ngrams as Array<string>)[index].includes(searchValue))) continue;
-
-
-                dataSource[dataSourceIndex] = {
-                    ngram: (presenter.ngrams as Array<string>)[index],
-                    x: (presenter.x as Array<number>)[index],
-                    y: ((presenter.y as PresenterAxisData)[currentTab] as Array<number>)[index],
+                    y: (rawY[currentTab] as Array<number>)[index],
                     ranking: dataSourceIndex + 1
->>>>>>> 85ad9876
                 };
                 if(selectedPresenter) {
                     const rawCurrentPresenter = currentPresenter as NgramPresenterFull;
@@ -141,7 +113,8 @@
                         userReps: rawCurrentPresenter.user_reps[index],
                         upn: rawCurrentPresenter.upns[index],
                         message: rawCurrentPresenter.messages[index],
-                        timestamp: rawCurrentPresenter.timestamps[index]
+                        timestamp: rawCurrentPresenter.timestamps[index],
+                        ranking: dataSourceIndex + 1
                     };
                 }
 
@@ -149,12 +122,6 @@
                 continue;
             }
 
-<<<<<<< HEAD
-            if(!selectedPresenter) dataSource[index] = {
-                ngram: rawNgrams[index],
-                x: rawX[index],
-                y: (rawY[currentTab] as Array<number>)[index]
-            };
             if(selectedPresenter) {
                 const rawCurrentPresenter = currentPresenter as NgramPresenterFull;
                 dataSource[index] = {
@@ -165,22 +132,21 @@
                     userReps: rawCurrentPresenter.user_reps[index],
                     upn: rawCurrentPresenter.upns[index],
                     message: rawCurrentPresenter.messages[index],
-                    timestamp: rawCurrentPresenter.timestamps[index]
+                    timestamp: rawCurrentPresenter.timestamps[index],
+                    ranking: index + 1
                 };
+                continue;
             }
-=======
+
             dataSource[index] = {
-                ngram: (presenter.ngrams as Array<string>)[index],
-                x: (presenter.x as Array<number>)[index],
-                y: ((presenter.y as PresenterAxisData)[currentTab] as Array<number>)[index],
+                ngram: rawNgrams[index],
+                x: rawX[index],
+                y: (rawY[currentTab] as Array<number>)[index],
                 ranking: index + 1
             };
->>>>>>> 85ad9876
-
         }
 
         return dataSource;
-<<<<<<< HEAD
     }, [selectedPresenter, searchValue, currentTab]);
     const onNgramSelect = (item: NgramScatterPlotDataPointStats | null, selectionChange?: GridSelection): void => {
         setSelectedNgram(item ? item.ngram : '');
@@ -196,6 +162,10 @@
                 <span class="font-bold">${params.ngram}</span>
             </div>
             <div class="[&>svg]:text-zinc-500 flex w-full flex-wrap items-stretch gap-2 [&>svg]:h-2.5 [&>svg]:w-2.5 dark:[&>svg]:text-zinc-400">
+                <span class="font-bold">Ranking:</span>
+                <span>${params.ranking}</span>
+            </div>
+            <div class="[&>svg]:text-zinc-500 flex w-full flex-wrap items-stretch gap-2 [&>svg]:h-2.5 [&>svg]:w-2.5 dark:[&>svg]:text-zinc-400">
                 <span class="font-bold">Total Repetition:</span>
                 <span>${params.x}</span>
             </div>
@@ -210,6 +180,10 @@
             <div class="[&>svg]:text-zinc-500 flex w-full flex-wrap items-stretch gap-2 [&>svg]:h-2.5 [&>svg]:w-2.5 dark:[&>svg]:text-zinc-400">
                 <span class="font-bold">${params.ngram}</span>
             </div>
+             <div class="[&>svg]:text-zinc-500 flex w-full flex-wrap items-stretch gap-2 [&>svg]:h-2.5 [&>svg]:w-2.5 dark:[&>svg]:text-zinc-400">
+                <span class="font-bold">Ranking:</span>
+                <span>${params.ranking}</span>
+            </div>
             <div class="[&>svg]:text-zinc-500 flex w-full flex-wrap items-stretch gap-2 [&>svg]:h-2.5 [&>svg]:w-2.5 dark:[&>svg]:text-zinc-400">
                 <span class="font-bold">Total Repetition:</span>
                 <span>${params.x}</span>
@@ -217,54 +191,6 @@
             <div class="[&>svg]:text-zinc-500 flex w-full flex-wrap items-stretch gap-2 [&>svg]:h-2.5 [&>svg]:w-2.5 dark:[&>svg]:text-zinc-400">          
                 <span class="font-bold">Amplification Factor:</span>
                 <span>${params.y}</span>
-=======
-    }, [presenter, searchValue, currentTab]);
-
-    const handleSearchSubmit = (value: string) => setSearchValue(value);
-    const handleSearchClear = () => setSearchValue('');
-    const handleTabChange = (value: string) => setCurrentTab(value as NgramScatterPlotYAxisType);
-
-    const totalRepetitionTooltipFormatter = (params: NgramScatterPlotDataPoint): string => {
-        return `
-            <div class="grid gap-1.5">
-                <div class="[&>svg]:text-zinc-500 flex w-full flex-wrap items-stretch gap-2 [&>svg]:h-2.5 [&>svg]:w-2.5 dark:[&>svg]:text-zinc-400">
-                    <span class="font-bold">${params.ngram}</span>
-                </div>
-                <div class="[&>svg]:text-zinc-500 flex w-full flex-wrap items-stretch gap-2 [&>svg]:h-2.5 [&>svg]:w-2.5 dark:[&>svg]:text-zinc-400">
-                                 <span class="font-bold">Ranking:</span>
-                                 <span>${params.ranking}</span>
-                </div>
-                <div class="[&>svg]:text-zinc-500 flex w-full flex-wrap items-stretch gap-2 [&>svg]:h-2.5 [&>svg]:w-2.5 dark:[&>svg]:text-zinc-400">
-                    <span class="font-bold">Total Repetition:</span>
-                    <span>${params.x}</span>
-                </div>
-                <div class="[&>svg]:text-zinc-500 flex w-full flex-wrap items-stretch gap-2 [&>svg]:h-2.5 [&>svg]:w-2.5 dark:[&>svg]:text-zinc-400">
-                    <span class="font-bold">User Repetition:</span>
-                    <span>${params.y}</span>
-                </div>
-            </div>
-        `;
-    };
-    const amplificationFactorTooltipFormatter = (params: NgramScatterPlotDataPoint): string => {
-        return `
-            <div class="grid gap-1.5">
-                <div class="[&>svg]:text-zinc-500 flex w-full flex-wrap items-stretch gap-2 [&>svg]:h-2.5 [&>svg]:w-2.5 dark:[&>svg]:text-zinc-400">
-                    <span class="font-bold">${params.ngram}</span>
-                </div>
-                <div class="[&>svg]:text-zinc-500 flex w-full flex-wrap items-stretch gap-2 [&>svg]:h-2.5 [&>svg]:w-2.5 dark:[&>svg]:text-zinc-400">
-                                 <span class="font-bold">Ranking:</span>
-                                 <span>${params.ranking}</span>
-                </div>
-                <div class="[&>svg]:text-zinc-500 flex w-full flex-wrap items-stretch gap-2 [&>svg]:h-2.5 [&>svg]:w-2.5 dark:[&>svg]:text-zinc-400">
-                    <span class="font-bold">Total Repetition:</span>
-                    <span>${params.x}</span>
-                </div>
-                <div class="[&>svg]:text-zinc-500 flex w-full flex-wrap items-stretch gap-2 [&>svg]:h-2.5 [&>svg]:w-2.5 dark:[&>svg]:text-zinc-400">
-                    
-                    <span class="font-bold">Amplification Factor:</span>
-                    <span>${params.y}</span>
-                </div>
->>>>>>> 85ad9876
             </div>
         </div>
     `;
