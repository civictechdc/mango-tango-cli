--- conflicted
+++ resolved
@@ -1,12 +1,5 @@
-<<<<<<< HEAD
-import { useRef, useMemo, useState } from 'react';
-import { flexRender, getCoreRowModel, getSortedRowModel, useReactTable, getPaginationRowModel } from '@tanstack/react-table';
-import { useVirtualizer } from '@tanstack/react-virtual';
-import { Table, TableBody, TableHeader, TableHead, TableRow, TableCell } from '@/components/ui/table';
-=======
 import { useMemo, useCallback } from 'react';
 import {DataEditor, GridCellKind} from '@glideapps/glide-data-grid';
->>>>>>> 14048d41
 import type { ReactElement, FC } from 'react';
 import type { GridColumn, Item, GridCell, Theme } from '@glideapps/glide-data-grid';
 import type { CoordinateType } from '@/lib/types/datapoint.ts';
@@ -18,41 +11,6 @@
     y: CoordinateType;
 }
 
-<<<<<<< HEAD
-export default function DataTable({ data, columns }: DataTableProps): ReactElement<FC> {
-    const tableRef = useRef<HTMLDivElement>(null);
-    const columnDefinitions = useMemo<Array<ColumnDef<any>>>(() => columns, []);
-    const [pagination, setPagination] = useState({
-      pageIndex: 0, //initial page index
-      pageSize: 50, //default page size
-    });
-    const table = useReactTable({
-        data: data,
-        columns: columnDefinitions,
-        getCoreRowModel: getCoreRowModel(),
-        getSortedRowModel: getSortedRowModel(),
-        getPaginationRowModel: getPaginationRowModel(),
-        onPaginationChange: setPagination, //update the pagination state when internal APIs mutate the pagination state
-          state: {
-            //...
-            pagination,
-          },
-        debugTable: true,
-    });
-
-    const { rows } = table.getRowModel();
-    const rowVirtualizer = useVirtualizer<HTMLDivElement, HTMLTableRowElement>({
-        count: rows.length,
-        estimateSize: () => 33,
-        getScrollElement: () => tableRef.current,
-        measureElement:
-            typeof window !== 'undefined' &&
-            navigator.userAgent.indexOf('Firefox') === -1
-                ? element => element?.getBoundingClientRect().height
-                : undefined,
-        overscan: 5,
-    });
-=======
 export interface DataTableProps<RowType extends BaseRow> {
     columns: Array<GridColumn>;
     data: Array<RowType>;
@@ -104,105 +62,10 @@
         const dataRow: RowType = data[row];
         const item: any = dataRow[columnsIndexes[column]];
         let cellType: GridCellKind = GridCellKind.Text;
->>>>>>> 14048d41
 
         if(typeof item === 'number') cellType = GridCellKind.Number;
         if(typeof item === 'boolean') cellType = GridCellKind.Boolean;
 
-<<<<<<< HEAD
-    return (
-        <div>
-        <Table ref={tableRef} containerHeight={800} className="grid">
-            <TableHeader className="grid sticky top-0 z-10 dark:bg-zinc-950">
-                {table.getHeaderGroups().map((headerGroup) => (
-                    <TableRow key={headerGroup.id} className="flex w-full">
-                        {headerGroup.headers.map((header) => {
-                            return (
-                                <TableHead key={header.id} className="flex items-center" style={{width: header.getSize()}}>
-                                    {header.isPlaceholder
-                                        ? null
-                                        : flexRender(
-                                            header.column.columnDef.header,
-                                            header.getContext()
-                                        )}
-                                </TableHead>
-                            )
-                        })}
-                    </TableRow>
-                ))}
-            </TableHeader>
-            <TableBody className="grid relative" style={{height: `${rowVirtualizer.getTotalSize()}px`}}>
-                {rowVirtualizer.getVirtualItems().map((virtualRow: VirtualItem) => {
-                    const row = rows[virtualRow.index] as Row<any>;
-
-                    return (
-                       <TableRow
-                           data-index={virtualRow.index}
-                            ref={(node: HTMLTableRowElement) => rowVirtualizer.measureElement(node)}
-                            key={row.id}
-                            className="flex absolute w-full"
-                            style={{
-                                transform: `translateY(${virtualRow.start}px)`
-                            }}>
-                           {row.getVisibleCells().map(cell => {
-                               return (
-                                   <TableCell
-                                       key={cell.id}
-                                       className="flex"
-                                       style={{
-                                           width: cell.column.getSize(),
-                                       }}
-                                   >
-                                       {flexRender(cell.column.columnDef.cell, cell.getContext())}
-                                   </TableCell>
-                               )
-                           })}
-                       </TableRow>
-                    )
-                })}
-            </TableBody>
-        </Table>
-        <div>
-              <button type="button" className="btn btn-outline-dark" onClick={() => table.firstPage()} disabled={!table.getCanPreviousPage()}>
-                        {'<<'}
-              </button>
-              <button onClick={() => table.previousPage()} disabled={!table.getCanPreviousPage()}>
-                        {'<'}
-              </button>
-              <select value={table.getState().pagination.pageIndex}
-                  onChange={e => {
-                    table.setPageIndex(Number(e.target.value))
-                  }}>
-                  {Array.from({length: table.getPageCount()}, (_, i) => i).map(pageNum => (
-                    <option key={pageNum} value={pageNum}>
-                      {pageNum+1}
-                    </option>
-                  ))}
-              </select>
-              <button onClick={() => table.nextPage()} disabled={!table.getCanNextPage()}>
-                    {'>'}
-              </button>
-              <button onClick={() => table.lastPage()} disabled={!table.getCanNextPage()}>
-                    {'>>'}
-              </button>
-              <select
-                  value={table.getState().pagination.pageSize}
-                  onChange={e => {
-                    table.setPageSize(Number(e.target.value))
-                  }}
-                >
-                  {[10, 50, 100, 150].map(pageSize => (
-                    <option key={pageSize} value={pageSize}>
-                      {pageSize}
-                    </option>
-                  ))}
-              </select>
-        </div>
-    </div>
-
-    );
-
-=======
         return {
             kind: cellType,
             allowOverlay: false,
@@ -220,5 +83,4 @@
                 getCellContent={getCellContent}
                 theme={mainTheme}
                 rows={data.length} />;
->>>>>>> 14048d41
 }