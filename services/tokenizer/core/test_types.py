#!/usr/bin/env python3
"""
Tests for tokenizer configuration and type system.

This module tests the TokenizerConfig Pydantic model, enum types,
type aliases, and configuration validation.

Test Organization:
- TestTokenizerConfig: Configuration model and defaults
- TestEnumTypes: Enum value and behavior validation
- TestTypeAliases: Type alias usage
- TestConfigurationValidation: Edge cases and validation
- TestConfigurationUseCases: Common configuration presets

Running Tests:
    pytest services/tokenizer/core/test_types.py
"""

from typing import Optional

import pytest

from .types import CaseHandling, LanguageFamily, TokenizerConfig, TokenList, TokenType


@pytest.mark.unit
@pytest.mark.config
class TestTokenizerConfig:
    """Test TokenizerConfig Pydantic model and validation."""

    def test_default_config(self):
        """Test default configuration values."""
        config = TokenizerConfig()

        # Language detection defaults (optimized for performance)
        assert config.fallback_language_family == LanguageFamily.MIXED

        # Space handling defaults

        # Token type filtering defaults
        assert config.include_punctuation is False
        assert config.include_numeric is True
        assert config.include_emoji is False

        # Text preprocessing defaults
        assert config.case_handling == CaseHandling.LOWERCASE
        assert config.normalize_unicode is False

        # Social media defaults
        assert config.extract_hashtags is True
        assert config.extract_mentions is True
        assert config.include_urls is True
        assert config.include_emails is True

        # Output formatting defaults
        assert config.min_token_length == 1
        assert config.max_token_length is None
        assert config.strip_whitespace is True

    def test_custom_config(self):
        """Test custom configuration values."""
        config = TokenizerConfig(
            fallback_language_family=LanguageFamily.ARABIC,
            include_punctuation=True,
            include_numeric=False,
            include_emoji=False,
            case_handling=CaseHandling.PRESERVE,
            normalize_unicode=False,
            extract_hashtags=False,
            extract_mentions=False,
            include_urls=False,
            include_emails=True,
            min_token_length=2,
            max_token_length=100,
            strip_whitespace=False,
        )

        # Verify all custom values are set correctly
        assert config.fallback_language_family == LanguageFamily.ARABIC
        assert config.include_punctuation is True
        assert config.include_numeric is False
        assert config.include_emoji is False
        assert config.case_handling == CaseHandling.PRESERVE
        assert config.normalize_unicode is False
        assert config.extract_hashtags is False
        assert config.extract_mentions is False
        assert config.include_urls is False
        assert config.include_emails is True
        assert config.min_token_length == 2
        assert config.max_token_length == 100
        assert config.strip_whitespace is False

    def test_config_mutability(self):
        """Test that configuration can be modified after creation (dataclass is mutable by default)."""
        config = TokenizerConfig()

        # Should be able to modify (dataclass is mutable by default)
        original_min_length = config.min_token_length
        config.min_token_length = 5
        assert config.min_token_length == 5
        assert config.min_token_length != original_min_length

        # Test modification of other fields to ensure true mutability
        config.include_emoji = not config.include_emoji
        config.case_handling = CaseHandling.UPPERCASE
        assert config.case_handling == CaseHandling.UPPERCASE

    def test_social_media_presets(self):
        """Test common social media configuration presets."""
        # Preset 1: Full social media extraction
        social_config = TokenizerConfig(
            extract_hashtags=True,
            extract_mentions=True,
            include_urls=True,
            include_emails=True,
            include_emoji=True,
            case_handling=CaseHandling.LOWERCASE,
        )

        assert social_config.extract_hashtags
        assert social_config.extract_mentions
        assert social_config.include_urls
        assert social_config.include_emails
        assert social_config.include_emoji

        # Preset 2: Clean text only (no social entities)
        clean_config = TokenizerConfig(
            extract_hashtags=False,
            extract_mentions=False,
            include_urls=False,
            include_emails=False,
            include_emoji=False,
            include_punctuation=False,
            case_handling=CaseHandling.LOWERCASE,
        )

        assert not clean_config.extract_hashtags
        assert not clean_config.extract_mentions
        assert not clean_config.include_urls
        assert not clean_config.include_emails
        assert not clean_config.include_emoji
        assert not clean_config.include_punctuation


@pytest.mark.unit
class TestEnumTypes:
    """Test enum types and their values."""

    def test_language_family_enum(self):
        """Test LanguageFamily enum values."""
        # Test all enum values exist
        assert hasattr(LanguageFamily, "LATIN")
        assert hasattr(LanguageFamily, "ARABIC")
        assert hasattr(LanguageFamily, "MIXED")
        assert hasattr(LanguageFamily, "UNKNOWN")

        # Test enum values
        assert LanguageFamily.LATIN.value == "latin"
        assert LanguageFamily.ARABIC.value == "arabic"
        assert LanguageFamily.MIXED.value == "mixed"
        assert LanguageFamily.UNKNOWN.value == "unknown"

    def test_token_type_enum(self):
        """Test TokenType enum values."""
        expected_types = [
            "WORD",
            "PUNCTUATION",
            "NUMERIC",
            "EMOJI",
            "HASHTAG",
            "MENTION",
            "URL",
            "EMAIL",
            "WHITESPACE",
        ]

        for type_name in expected_types:
            assert hasattr(TokenType, type_name)

        # Test specific values
        assert TokenType.WORD.value == "word"
        assert TokenType.HASHTAG.value == "hashtag"
        assert TokenType.MENTION.value == "mention"
        assert TokenType.URL.value == "url"
        assert TokenType.EMAIL.value == "email"
        assert TokenType.EMOJI.value == "emoji"

    def test_case_handling_enum(self):
        """Test CaseHandling enum values."""
        expected_cases = ["PRESERVE", "LOWERCASE", "UPPERCASE", "NORMALIZE"]

        for case_name in expected_cases:
            assert hasattr(CaseHandling, case_name)

        # Test values
        assert CaseHandling.PRESERVE.value == "preserve"
        assert CaseHandling.LOWERCASE.value == "lowercase"
        assert CaseHandling.UPPERCASE.value == "uppercase"
        assert CaseHandling.NORMALIZE.value == "normalize"


@pytest.mark.unit
@pytest.mark.config
class TestConfigurationValidation:
    """Test configuration validation and edge cases."""

    def test_min_max_token_length_validation(self):
        """Test minimum and maximum token length validation."""
        # Valid configurations
        config1 = TokenizerConfig(min_token_length=1, max_token_length=None)
        assert config1.min_token_length == 1
        assert config1.max_token_length is None

        config2 = TokenizerConfig(min_token_length=1, max_token_length=10)
        assert config2.min_token_length == 1
        assert config2.max_token_length == 10

        # Edge cases that should be allowed (validation might be in tokenizer)
        config3 = TokenizerConfig(min_token_length=0)  # Zero length
        assert config3.min_token_length == 0

        config4 = TokenizerConfig(min_token_length=100)  # Large minimum
        assert config4.min_token_length == 100

    def test_boolean_combinations(self):
        """Test various boolean configuration combinations."""
        # All social features enabled
        config_all = TokenizerConfig(
            extract_hashtags=True,
            extract_mentions=True,
            include_urls=True,
            include_emails=True,
            include_emoji=True,
            include_punctuation=True,
            include_numeric=True,
        )

        social_features = [
            config_all.extract_hashtags,
            config_all.extract_mentions,
            config_all.include_urls,
            config_all.include_emails,
        ]
        include_features = [
            config_all.include_emoji,
            config_all.include_punctuation,
            config_all.include_numeric,
        ]

        assert all(social_features)
        assert all(include_features)

        # All features disabled
        config_none = TokenizerConfig(
            extract_hashtags=False,
            extract_mentions=False,
            include_urls=False,
            include_emails=False,
            include_emoji=False,
            include_punctuation=False,
            include_numeric=False,
        )

        social_features_none = [
            config_none.extract_hashtags,
            config_none.extract_mentions,
            config_none.include_urls,
            config_none.include_emails,
        ]
        include_features_none = [
            config_none.include_emoji,
            config_none.include_punctuation,
            config_none.include_numeric,
        ]

        assert not any(social_features_none)
        assert not any(include_features_none)


@pytest.mark.unit
@pytest.mark.config
class TestConfigurationEdgeCases:
    """Test configuration validation and edge cases."""

    def test_min_greater_than_max_token_length(self):
        """Test behavior when min_token_length > max_token_length."""
        from ..basic.tokenizer import BasicTokenizer

        # This should either raise an error or be handled gracefully
        config = TokenizerConfig(min_token_length=10, max_token_length=5)
        tokenizer = BasicTokenizer(config)

        # Test with text that has tokens in the conflicting range
        text = "short verylongword medium"
        result = tokenizer.tokenize(text)

        # When min > max, no tokens should pass both filters
        # This documents the behavior (even if it's a logical error)
<<<<<<< HEAD
        assert isinstance(result, list)
=======
        assert result == []
>>>>>>> 6e452b63

    def test_negative_min_token_length(self):
        """Test handling of negative min_token_length."""
        from ..basic.tokenizer import BasicTokenizer

        config = TokenizerConfig(min_token_length=-1)
        tokenizer = BasicTokenizer(config)
        text = "test text"
        result = tokenizer.tokenize(text)

        # Should handle gracefully (probably treat as 0 or 1)
        assert isinstance(result, list)
<<<<<<< HEAD
        assert len(result) > 0
=======
        assert len(result) == 2  # expected 2 tokens
>>>>>>> 6e452b63

    def test_zero_min_token_length(self):
        """Test zero min_token_length allows empty tokens."""
        from ..basic.tokenizer import BasicTokenizer

        config = TokenizerConfig(min_token_length=0)
        tokenizer = BasicTokenizer(config)
<<<<<<< HEAD
        text = "test"
        result = tokenizer.tokenize(text)

        assert isinstance(result, list)
=======
        text = "test this and a new word"
        result = tokenizer.tokenize(text)

        assert len(result) == 6  # expect 6 tokens
>>>>>>> 6e452b63

    def test_extremely_large_token_length_limits(self):
        """Test very large token length limits."""
        from ..basic.tokenizer import BasicTokenizer

        config = TokenizerConfig(min_token_length=1000)
        tokenizer = BasicTokenizer(config)
        text = "normal length words here"
        result = tokenizer.tokenize(text)

        # Should filter out all normal-length tokens
        assert result == []

    def test_max_token_length_zero(self):
        """Test max_token_length=0."""
        from ..basic.tokenizer import BasicTokenizer

        config = TokenizerConfig(max_token_length=0)
        tokenizer = BasicTokenizer(config)
        text = "test words"
        result = tokenizer.tokenize(text)

        # Should filter everything
        assert result == []


@pytest.mark.unit
@pytest.mark.config
class TestConfigurationUseCases:
    """Test configurations for common use cases."""

    def test_research_analysis_config(self):
        """Test configuration suitable for research/academic analysis."""
        config = TokenizerConfig(
            # Clean text processing
            extract_hashtags=False,
            extract_mentions=False,
            include_urls=False,
            include_emails=False,
            include_emoji=False,
            include_punctuation=False,
            # Consistent casing
            case_handling=CaseHandling.LOWERCASE,
            normalize_unicode=True,
            # Filter very short tokens
            min_token_length=2,
        )

        # Verify research-friendly settings
        assert not config.extract_hashtags
        assert not config.extract_mentions
        assert not config.include_emoji
        assert config.case_handling == CaseHandling.LOWERCASE
        assert config.min_token_length >= 2

    def test_social_media_monitoring_config(self):
        """Test configuration for social media monitoring."""
        config = TokenizerConfig(
            # Extract all social entities
            extract_hashtags=True,
            extract_mentions=True,
            include_urls=True,
            include_emails=True,
            include_emoji=True,
            # Keep some formatting
            include_punctuation=True,
            case_handling=CaseHandling.PRESERVE,
            # Include very short tokens (acronyms, etc.)
            min_token_length=1,
            # Handle multilingual content
            normalize_unicode=True,
        )

        # Verify social media settings
        assert config.extract_hashtags
        assert config.extract_mentions
        assert config.include_urls
        assert config.include_emoji
        assert config.case_handling == CaseHandling.PRESERVE
        assert config.min_token_length == 1

    def test_content_analysis_config(self):
        """Test configuration for content analysis (no social entities)."""
        config = TokenizerConfig(
            # Pure content focus
            extract_hashtags=False,
            extract_mentions=False,
            include_urls=False,
            include_emails=False,
            include_emoji=False,
            # Clean text processing
            include_punctuation=False,
            case_handling=CaseHandling.LOWERCASE,
            normalize_unicode=True,
            # Standard filtering
            min_token_length=1,
            include_numeric=True,
        )

        # Verify content analysis settings
        social_extractions = [
            config.extract_hashtags,
            config.extract_mentions,
            config.include_urls,
            config.include_emails,
            config.include_emoji,
        ]
        assert not any(social_extractions)
        assert config.case_handling == CaseHandling.LOWERCASE
        assert config.normalize_unicode


if __name__ == "__main__":
    pytest.main([__file__, "-v"])<|MERGE_RESOLUTION|>--- conflicted
+++ resolved
@@ -296,11 +296,7 @@
 
         # When min > max, no tokens should pass both filters
         # This documents the behavior (even if it's a logical error)
-<<<<<<< HEAD
-        assert isinstance(result, list)
-=======
         assert result == []
->>>>>>> 6e452b63
 
     def test_negative_min_token_length(self):
         """Test handling of negative min_token_length."""
@@ -313,11 +309,7 @@
 
         # Should handle gracefully (probably treat as 0 or 1)
         assert isinstance(result, list)
-<<<<<<< HEAD
-        assert len(result) > 0
-=======
         assert len(result) == 2  # expected 2 tokens
->>>>>>> 6e452b63
 
     def test_zero_min_token_length(self):
         """Test zero min_token_length allows empty tokens."""
@@ -325,17 +317,10 @@
 
         config = TokenizerConfig(min_token_length=0)
         tokenizer = BasicTokenizer(config)
-<<<<<<< HEAD
-        text = "test"
-        result = tokenizer.tokenize(text)
-
-        assert isinstance(result, list)
-=======
         text = "test this and a new word"
         result = tokenizer.tokenize(text)
 
         assert len(result) == 6  # expect 6 tokens
->>>>>>> 6e452b63
 
     def test_extremely_large_token_length_limits(self):
         """Test very large token length limits."""
